--- conflicted
+++ resolved
@@ -64,10 +64,10 @@
           >
             Mark as Bad
           </button>
-<<<<<<< HEAD
         </div>
-        <div style={{ margin: "2rem 0 0 0", width: "min(35rem, 100%)" }}>
+        <div style={{ margin: "10rem 0 0 0", width: "min(25rem, 100%)" }}>
           <Tips
+            width="25rem"
             maxHeight="30rem"
             placement="top-start"
             maxHeaderLength={30}
@@ -76,21 +76,14 @@
           <div style={{ margin: "1rem 0 0" }}>
             <Feedback
               maxTextLength={30}
-              textAreaMinWidth="10rem"
-              textAreaMaxWidth="30rem"
               questions={[
                 "What is your favorite part of this task?",
                 "Were you satisfied with this task?",
               ]}
             />
           </div>
-=======
->>>>>>> 22bd57b9
         </div>
       </section>
-      <div style={{ margin: "15rem 2rem 2rem auto", width: "fit-content" }}>
-        <Tips width="30rem" maxHeight="30rem" />
-      </div>
     </div>
   );
 }
