/*
 * Copyright (c) 2017-present, Facebook, Inc.
 * All rights reserved.
 * This source code is licensed under the BSD-style license found in the
 * LICENSE file in the root directory of this source tree. An additional grant
 * of patent rights can be found in the PATENTS file in the same directory.
 */

import React from "react";
import ReactDOM from "react-dom";
import {
  BaseFrontend,
  LoadingScreen,
  Instructions,
} from "./components/core_components.jsx";

import {
  MephistoContext,
  useMephistoRemoteProcedureTask,
  ErrorBoundary,
} from "mephisto-task";

function RemoteProcedureApp() {
  let mephistoProps = useMephistoRemoteProcedureTask({});

  let {
    blockedReason,
    blockedExplanation,
    isPreview,
    isLoading,
    handleSubmit,
    remoteProcedure,
    isOnboarding,
    handleFatalError,
  } = mephistoProps;

  const handleToxicityCalculation = remoteProcedure("determine_toxicity");

  if (isOnboarding) {
    return <h1>This task doesn't currently have an onboarding example set</h1>;
  }
  if (blockedReason !== null) {
    return <h1>{blockedExplanation}</h1>;
  }
  if (isLoading) {
    return <LoadingScreen />;
  }
  if (isPreview) {
    return <Instructions />;
  }

  return (
    <ErrorBoundary handleError={handleFatalError}>
      <MephistoContext.Provider value={mephistoProps}>
        <div
          className="container"
          id="ui-container"
          style={{ padding: "1rem 1.5rem" }}
        >
          <BaseFrontend
            handleSubmit={handleSubmit}
            handleToxicityCalculation={handleToxicityCalculation}
          />
<<<<<<< HEAD
          <div
            style={{
              marginTop: "20rem",
              marginLeft: "auto",
              width: "fit-content",
            }}
          ></div>
=======
          <Tips
            handleSubmit={(tipData) =>
              console.log(tipData.header, tipData.text)
            }
            maxHeight="25rem"
            maxWidth="25rem"
            placement="bottom-start"
            list={[
              {
                header: "Functional or Class Components?",
                text:
                  "It is generally advised to use functional components as they are thought to be the future of React.",
              },
              {
                header: "When to Use Context?",
                text:
                  "To avoid having to pass props down 3+ levels, the createContext() and useContext() methods can be used.",
              },
            ]}
          />
>>>>>>> 5802bc96
        </div>
      </MephistoContext.Provider>
    </ErrorBoundary>
  );
}

ReactDOM.render(<RemoteProcedureApp />, document.getElementById("app"));<|MERGE_RESOLUTION|>--- conflicted
+++ resolved
@@ -61,36 +61,6 @@
             handleSubmit={handleSubmit}
             handleToxicityCalculation={handleToxicityCalculation}
           />
-<<<<<<< HEAD
-          <div
-            style={{
-              marginTop: "20rem",
-              marginLeft: "auto",
-              width: "fit-content",
-            }}
-          ></div>
-=======
-          <Tips
-            handleSubmit={(tipData) =>
-              console.log(tipData.header, tipData.text)
-            }
-            maxHeight="25rem"
-            maxWidth="25rem"
-            placement="bottom-start"
-            list={[
-              {
-                header: "Functional or Class Components?",
-                text:
-                  "It is generally advised to use functional components as they are thought to be the future of React.",
-              },
-              {
-                header: "When to Use Context?",
-                text:
-                  "To avoid having to pass props down 3+ levels, the createContext() and useContext() methods can be used.",
-              },
-            ]}
-          />
->>>>>>> 5802bc96
         </div>
       </MephistoContext.Provider>
     </ErrorBoundary>
