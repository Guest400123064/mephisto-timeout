--- conflicted
+++ resolved
@@ -67,12 +67,8 @@
 description = "The AWS SDK for Python"
 category = "main"
 optional = false
-<<<<<<< HEAD
 python-versions = ">= 3.6"
 version = "1.20.46"
-=======
-python-versions = "*"
->>>>>>> bf0517e1
 
 [package.dependencies]
 botocore = ">=1.23.46,<1.24.0"
@@ -88,25 +84,16 @@
 description = "Low-level, data-driven core of boto 3."
 category = "main"
 optional = false
-<<<<<<< HEAD
 python-versions = ">= 3.6"
 version = "1.23.46"
-=======
-python-versions = "*"
->>>>>>> bf0517e1
 
 [package.dependencies]
 jmespath = ">=0.7.1,<1.0.0"
-<<<<<<< HEAD
 python-dateutil = ">=2.1,<3.0.0"
 urllib3 = ">=1.25.4,<1.27"
 
 [package.extras]
 crt = ["awscrt (0.12.5)"]
-=======
-python-dateutil = {version = ">=2.1,<3.0.0", markers = "python_version >= \"2.7\""}
-urllib3 = {version = ">=1.20,<1.26", markers = "python_version >= \"3.4\""}
->>>>>>> bf0517e1
 
 [[package]]
 name = "certifi"
@@ -185,19 +172,8 @@
 toml = ["toml"]
 
 [[package]]
-<<<<<<< HEAD
 category = "main"
 description = "Formats docstrings to follow PEP 257."
-=======
-name = "dataclasses"
-version = "0.7"
-description = "A backport of the dataclasses module for Python 3.6"
-category = "main"
-optional = false
-python-versions = ">=3.6, <3.7"
-
-[[package]]
->>>>>>> bf0517e1
 name = "docformatter"
 version = "1.3"
 description = "Formats docstrings to follow PEP 257."
@@ -210,14 +186,7 @@
 
 [[package]]
 name = "docutils"
-<<<<<<< HEAD
-optional = true
-=======
-version = "0.14"
-description = "Docutils -- Python Documentation Utilities"
-category = "main"
-optional = false
->>>>>>> bf0517e1
+optional = true
 python-versions = "*"
 
 [[package]]
@@ -368,19 +337,11 @@
 category = "main"
 optional = false
 python-versions = "*"
-<<<<<<< HEAD
 version = "1.1.1"
 
 [package.dependencies]
 antlr4-python3-runtime = "4.8"
 omegaconf = ">=2.1.0,<2.2.0"
-=======
-
-[package.dependencies]
-antlr4-python3-runtime = "4.8"
-importlib-resources = {version = "*", markers = "python_version < \"3.9\""}
-omegaconf = ">=2.0.1"
->>>>>>> bf0517e1
 
 [[package]]
 name = "idna"
@@ -580,19 +541,11 @@
 category = "main"
 optional = false
 python-versions = ">=3.6"
-<<<<<<< HEAD
 version = "2.1.1"
 
 [package.dependencies]
 PyYAML = ">=5.1.0"
 antlr4-python3-runtime = "4.8"
-=======
-
-[package.dependencies]
-dataclasses = {version = "*", markers = "python_version == \"3.6\""}
-PyYAML = ">=5.1"
-typing-extensions = "*"
->>>>>>> bf0517e1
 
 [[package]]
 name = "packaging"
@@ -814,11 +767,7 @@
 testing = ["fields", "hunter", "process-tests (==2.0.2)", "six", "pytest-xdist", "virtualenv"]
 
 [[package]]
-<<<<<<< HEAD
-category = "main"
-description = "Extensions to the standard Python datetime module"
-=======
->>>>>>> bf0517e1
+category = "main"
 name = "python-dateutil"
 version = "2.8.1"
 description = "Extensions to the standard Python datetime module"
@@ -914,12 +863,8 @@
 description = "An Amazon S3 Transfer Manager"
 category = "main"
 optional = false
-<<<<<<< HEAD
 python-versions = ">= 3.6"
 version = "0.5.0"
-=======
-python-versions = "*"
->>>>>>> bf0517e1
 
 [package.dependencies]
 botocore = ">=1.12.36,<2.0a.0"
@@ -1232,21 +1177,12 @@
 python-versions = "*"
 
 [[package]]
-<<<<<<< HEAD
 category = "main"
 description = "WebSocket client for Python with low level API options"
 name = "websocket-client"
 optional = true
 python-versions = ">=3.6"
 version = "1.2.3"
-=======
-name = "websocket-client"
-version = "0.56.0"
-description = "WebSocket client for Python. hybi13 is supported."
-category = "main"
-optional = false
-python-versions = ">=2.6, !=3.0.*, !=3.1.*, !=3.2.*, !=3.3.*"
->>>>>>> bf0517e1
 
 [package.extras]
 docs = ["Sphinx (>=3.4)", "sphinx-rtd-theme (>=0.5)"]
@@ -1262,7 +1198,6 @@
 python-versions = "*"
 
 [[package]]
-<<<<<<< HEAD
 category = "main"
 description = "An implementation of the WebSocket Protocol (RFC 6455 & 7692)"
 name = "websockets"
@@ -1273,8 +1208,6 @@
 [[package]]
 category = "main"
 description = "The comprehensive WSGI web application library."
-=======
->>>>>>> bf0517e1
 name = "werkzeug"
 version = "1.0.1"
 description = "The comprehensive WSGI web application library."
@@ -1343,14 +1276,8 @@
 parlai = ["parlai", "torch", "pyyaml"]
 
 [metadata]
-<<<<<<< HEAD
 content-hash = "ddf64817b478c00ce3f79c165acbfbd18b22593df530b0ea4d80403a5928526d"
 python-versions = "^3.7"
-=======
-lock-version = "1.1"
-python-versions = "^3.6"
-content-hash = "c4d54605f0dbb2b505b9b55ae02b2374e4c1ca0dea12d1c960643a7aefd3cba6"
->>>>>>> bf0517e1
 
 [metadata.files]
 alabaster = [
