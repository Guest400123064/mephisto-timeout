/* Copyright (c) Facebook, Inc. and its affiliates.
 * This source code is licensed under the MIT license found in the
 * LICENSE file in the root directory of this source tree.
 */
'use strict';

const DEBUG = true

// TODO add some testing to launch this server and communicate with it

const bodyParser = require('body-parser');
const express = require('express');
const http = require('http');
const fs = require('fs');
const WebSocket = require('ws');
const multer  = require('multer');
const path = require('path');

const task_directory_name = 'static';

const PORT = process.env.PORT || 3000;

// Generate a random id
function uuidv4() {
  return 'xxxxxxxx-xxxx-4xxx-yxxx-xxxxxxxxxxxx'.replace(/[xy]/g, function(c) {
    var r = (Math.random() * 16) | 0,
      v = c == 'x' ? r : (r & 0x3) | 0x8;
    return v.toString(16);
  });
}

// Initialize app
const app = express();
app.use(bodyParser.text());
app.use(
  bodyParser.urlencoded({
    extended: true,
  })
);
app.use(bodyParser.json());

var storage = multer.diskStorage({
  destination: function (req, file, cb) {
    cb(null, '/tmp/');
  },
  filename: function (req, file, cb) {
    const uniqueSuffix = Date.now() + '-' + Math.round(Math.random() * 1E9);
    cb(null, uniqueSuffix + '-' + file.fieldname + '-' + file.originalname);
  }
})

var upload = multer({ storage: storage })

const server = http.createServer(app);

// ======= <Sockets and Agents> ========

const FAILED_RECONNECT_TIME = 10000

// TODO can we pull all these from somewhere, make sure they're testable
// and show they're the same as the python ones?
const STATUS_INIT = 'none'
const STATUS_CONNECTED = 'connected'
const STATUS_DISCONNECTED = 'disconnect'
const STATUS_DONE = 'done'

const SYSTEM_SOCKET_ID = 'mephisto'  // TODO pull from somewhere
// TODO use registered socket id from on_alive
const SERVER_SOCKET_ID = 'mephisto_server'

const PACKET_TYPE_REQUEST_AGENT_STATUS = 'request_status'
const PACKET_TYPE_RETURN_AGENT_STATUS = 'return_status'
const PACKET_TYPE_INIT_DATA = 'initial_data_send'
const PACKET_TYPE_AGENT_ACTION = 'agent_action'
const PACKET_TYPE_REQUEST_ACTION = 'request_act'
const PACKET_TYPE_UPDATE_AGENT_STATUS = 'update_status'
const PACKET_TYPE_NEW_AGENT = 'register_agent'
const PACKET_TYPE_NEW_WORKER = 'register_worker'
const PACKET_TYPE_GET_INIT_DATA = 'init_data_request'
const PACKET_TYPE_ALIVE = 'alive'
const PACKET_TYPE_PROVIDER_DETAILS = 'provider_details'
const PACKET_TYPE_SUBMIT_ONBOARDING = 'submit_onboarding'
const PACKET_TYPE_HEARTBEAT = 'heartbeat'

// State for agents tracked by the server
class LocalAgentState {
  constructor(agent_id) {
    this.status = STATUS_INIT;
    this.agent_id = agent_id;
    this.unsent_messages = [];
    this.wants_act = false;
    this.is_alive = false;
    this.done_text = null;
  }

  get_sendable_messages() {
    let sendable_messages = this.unsent_messages;
    this.unsent_messages = []
    return sendable_messages;
  }
}

const wss = new WebSocket.Server({ server });

// Track connectionss
var agent_id_to_socket = {};
var socket_id_to_agent = {};
var mephisto_message_queue = [];
var main_thread_timeout = null;
var mephisto_socket = null;

// This is a mapping of connection id -> state
var agent_id_to_agent = {};

var pending_provider_requests = {};

var last_mephisto_ping = Date.now();


function debug_log() {
  if (DEBUG) {
    console.log.apply(null, arguments);
  }
}


// Handles sending a message through the socket
function _send_message(socket, packet) {
  if (!socket) {
    // Socket doesn't exist - odd
    return;
  }

  if (socket.readyState == 3) {
    // Socket has already closed
    return;
  }

  // Send the message through, with one retry a half second later
  socket.send(JSON.stringify(packet), function ack(error) {
    if (error === undefined) {
      return;
    }
    setTimeout(function() {
      socket.send(JSON.stringify(packet), function ack2(error2) {
        if (error2 === undefined) {
          return;
        } else {
          console.log(error2);
        }
      });
    }, 500);
  });
}

function find_or_create_agent(agent_id) {
  var agent = agent_id_to_agent[agent_id]
  if (agent === undefined) {
    var agent = new LocalAgentState(agent_id);
    agent_id_to_agent[agent_id] = agent;
  }
  return agent;
}

// Open connections send alives to identify who they are,
// register them correctly here
function handle_alive(socket, alive_packet) {
  if (alive_packet.sender_id == SYSTEM_SOCKET_ID) {
    mephisto_socket = socket;
    console.log(socket._socket.remoteAddress);
    if (main_thread_timeout === null) {
      debug_log('launching main thread')
      main_thread_timeout = setTimeout(main_thread, 50);
    }
  } else {
    var agent_id = alive_packet.sender_id;
    var agent = find_or_create_agent(agent_id);
    agent.is_alive = true;
    agent_id_to_socket[agent_id] = socket;
    socket_id_to_agent[socket.id] = agent;
  }
}

// Return the status of all agents mapped by their agent id
function handle_get_agent_status(status_packet) {
  last_mephisto_ping = Date.now();
  let agent_statuses = {};
  for (let agent_id in agent_id_to_agent) {
    agent_statuses[agent_id] = agent_id_to_agent[agent_id].status;
  }
  let packet = {
    packet_type: PACKET_TYPE_RETURN_AGENT_STATUS,
    sender_id: SERVER_SOCKET_ID,
    receiver_id: SYSTEM_SOCKET_ID,
    data: agent_statuses,
  };
  mephisto_message_queue.push(packet);
}

function handle_update_local_status(status_packet) {
  let agent_id = status_packet.receiver_id;
  let agent = find_or_create_agent(agent_id);
  agent.status = status_packet.data.agent_status;
  agent.done_text = status_packet.data.done_text;
}

function update_wanted_acts(agent_id, wants_act) {
  let agent = find_or_create_agent(agent_id);
  agent.wants_act = wants_act;
}

// Handle a message being sent to or from a frontend agent
function handle_forward(packet) {
  if (packet.receiver_id == SYSTEM_SOCKET_ID) {
    mephisto_message_queue.push(packet);
  } else {
    let agent = find_or_create_agent(packet.receiver_id);
    agent.unsent_messages.push(packet);
  }
}


function _followup_possible_disconnect(agent) {
  if (!agent.is_alive) {
    agent.status = STATUS_DISCONNECTED;
    debug_log('Agent disconnected', agent);
  }
}

function handle_possible_disconnect(agent) {
  agent.is_alive = false;
  // Give the agent some time to possibly reconnect
  setTimeout(() => _followup_possible_disconnect(agent), FAILED_RECONNECT_TIME);
}

// Register handlers
wss.on('connection', function(socket) {
  socket.id = uuidv4();
  console.log('Client connected');
  // Disconnects are logged
  socket.on('disconnect', function() {
    console.log('disconnected')
    var agent = socket_id_to_agent[socket.id];
    if (agent !== undefined) {
      handle_possible_disconnect(agent);
    }
  });

  socket.on('error', err => {
    console.log('Caught socket error, probably closed!');
    console.log(err);
    var agent = socket_id_to_agent[socket.id];
    if (agent !== undefined) {
      handle_possible_disconnect(agent);
    }
  });

  // handles routing a packet to the desired recipient
  socket.on('message', function(packet) {
    try {
      packet = JSON.parse(packet);
      if (packet['packet_type'] == PACKET_TYPE_REQUEST_AGENT_STATUS) {
        // console.log(packet);
        handle_get_agent_status(packet);
      } else if (packet['packet_type'] == PACKET_TYPE_AGENT_ACTION) {
        debug_log('Agent action: ', packet);
        if (packet.receiver_id == SYSTEM_SOCKET_ID) {
          update_wanted_acts(packet.sender_id, false);
        }
        handle_forward(packet);
      } else if (packet['packet_type'] == PACKET_TYPE_ALIVE) {
        debug_log('Agent alive: ', packet);
        handle_alive(socket, packet);
      } else if (packet['packet_type'] == PACKET_TYPE_UPDATE_AGENT_STATUS) {
        debug_log('Update agent status', packet);
        if (packet.data.agent_status !== undefined) {
          handle_update_local_status(packet);
        }
        handle_forward(packet);
      } else if (packet['packet_type'] == PACKET_TYPE_REQUEST_ACTION) {
        update_wanted_acts(packet.receiver_id, true);
        handle_forward(packet);
      } else if (
        packet['packet_type'] == PACKET_TYPE_PROVIDER_DETAILS ||
        packet['packet_type'] == PACKET_TYPE_INIT_DATA
      ) {
        let request_id = packet['data']['request_id']
        if (request_id === undefined) {
          request_id = packet['receiver_id']
        }
        let res_obj = pending_provider_requests[request_id];
        if (res_obj) {
          res_obj.json(packet);
          delete pending_provider_requests[request_id]
        }
      } else if (packet['packet_type'] == PACKET_TYPE_HEARTBEAT) {
        packet['data'] = {last_mephisto_ping: last_mephisto_ping};
        let agent_id = packet['sender_id'];
        packet['sender_id'] = packet['receiver_id'];
        packet['receiver_id'] = agent_id;
        let agent = agent_id_to_agent[agent_id];
        if (agent !== undefined) {
          agent.is_alive = true;
          packet.data.status = agent.status;
          packet.data.wants_act = agent.wants_act;
          packet.data.done_text = agent.done_text;
          if (agent_id_to_socket[agent.agent_id] != socket) {
            // Not communicating to the correct socket, update
            debug_log('Updating socket for ', agent);
            agent_id_to_socket[agent.agent_id] = socket;
            socket_id_to_agent[socket.id] = agent;
          }
        }
        handle_forward(packet);
      }
    } catch (error) {
      console.log('Transient error on message');
      console.log(error);
    }
  });
});

server.listen(PORT, function() {
  console.log('Listening on %d', server.address().port);
});

// ============ </Sockets and Agents> ==============

// ======================= <Threads> =======================

// TODO add crash checking around this thread?
function main_thread() {
  // Handle active connections message sends
  for (const agent_id in agent_id_to_socket) {
    let agent_state = agent_id_to_agent[agent_id];
    let sendable_messages = agent_state.get_sendable_messages();
    if (sendable_messages.length > 0) {
      let socket = agent_id_to_socket[agent_id];
      // TODO send all these messages in a batch
      for (const packet of sendable_messages) {
        _send_message(socket, packet);
      }
    }
  }

  // Handle sending batches to the mephisto python client
  let mephisto_messages = []
  while (mephisto_message_queue.length > 0) {
    mephisto_messages.push(mephisto_message_queue.shift());
  }
  if (mephisto_messages.length > 0) {
    for (const packet of mephisto_messages) {
      _send_message(mephisto_socket, packet);
    }
  }

  // Re-call this thead, as it should run forever
  main_thread_timeout = setTimeout(main_thread, 50);
}

// ======================= </Threads> ======================

// ===================== <Routing> ========================
function make_provider_request(request_type, provider_data, res) {
  var request_id = uuidv4();

  let request_packet = {
    packet_type: request_type,
    sender_id: SERVER_SOCKET_ID,
    receiver_id: SYSTEM_SOCKET_ID,
    data: {
      'provider_data': provider_data,
      'request_id': request_id,
    },
  };

  pending_provider_requests[request_id] = res;
  _send_message(mephisto_socket, request_packet);
  // TODO set a timeout to expire this request rather than leave the worker hanging
}

app.post('/initial_task_data', function(req, res) {
  var provider_data = req.body.provider_data;
  make_provider_request(PACKET_TYPE_GET_INIT_DATA, provider_data, res);
});

app.post('/register_worker', function(req, res) {
  var provider_data = req.body.provider_data;
  make_provider_request(PACKET_TYPE_NEW_WORKER, provider_data, res);
});

app.post('/request_agent', function(req, res) {
  var provider_data = req.body.provider_data;
  make_provider_request(PACKET_TYPE_NEW_AGENT, provider_data, res);
});

app.post('/submit_onboarding', function(req, res) {
  var provider_data = req.body.provider_data;
  make_provider_request(PACKET_TYPE_SUBMIT_ONBOARDING, provider_data, res);
});

app.post('/submit_task', upload.any(), function(req, res) {
  var provider_data = req.body;
  let agent_id = provider_data.USED_AGENT_ID;
  delete provider_data.USED_AGENT_ID;
  let submit_packet = {
    packet_type: PACKET_TYPE_AGENT_ACTION,
    sender_id: agent_id,
    receiver_id: SYSTEM_SOCKET_ID,
    data: {
      'task_data': provider_data,
      'MEPHISTO_is_submit': true,
      'files': req.files,
    },
  };
  _send_message(mephisto_socket, submit_packet);
  res.json({status: 'Submitted!'})
  
  // Cleanup local state for a task that's already submitted
  if (agent_id in agent_id_to_agent) {
    delete agent_id_to_agent[agent_id];
  }
  if (agent_id in agent_id_to_socket) {
    let socket_id = agent_id_to_socket[agent_id].id;
    delete agent_id_to_socket[agent_id];
    delete socket_id_to_agent[socket_id];
  }
});

// Quick status check for this server
app.get('/is_alive', function(req, res) {
  res.json({status: 'Alive!'});
});

// Returns server time for now
app.get('/get_timestamp', function(req, res) {
  res.json({ timestamp: Date.now() }); // in milliseconds
});

app.get('/task_index', function(req, res) {
  // TODO how do we pass the task config to the frontend?
  res.render('index.html');
});

app.get('/download_file/:file', function(req, res) {
  var ip = req.ip || 
    req.headers['x-forwarded-for'] || 
    req.connection.remoteAddress || 
    req.socket.remoteAddress ||
    req.connection.socket.remoteAddress;
<<<<<<< HEAD
  if (ip == mephisto_socket._socket.remoteAddress) {
    res.sendFile(path.join(__dirname, 'uploads', req.params.file));
  } else {
    res.status(403).end();
  }
=======
    if (ip == mephisto_socket._socket.remoteAddress) {
      res.sendFile(path.join('/tmp/', req.params.file), function(err) {
        if(err) {
          console.log(err);
          res.status(err.status).end()
        }
      });
    } else {
      res.sendFile(path.join('/tmp/', req.params.file), function(err) {
        if(err) {
          console.log(err);
          res.status(err.status).end()
        }
      });
      // TODO only return the files for requests from the origin
      // res.status(403).end();
    }
>>>>>>> 6fcc649e
});

app.use(express.static('static'));

// ======================= </Routing> =======================<|MERGE_RESOLUTION|>--- conflicted
+++ resolved
@@ -448,13 +448,6 @@
     req.connection.remoteAddress || 
     req.socket.remoteAddress ||
     req.connection.socket.remoteAddress;
-<<<<<<< HEAD
-  if (ip == mephisto_socket._socket.remoteAddress) {
-    res.sendFile(path.join(__dirname, 'uploads', req.params.file));
-  } else {
-    res.status(403).end();
-  }
-=======
     if (ip == mephisto_socket._socket.remoteAddress) {
       res.sendFile(path.join('/tmp/', req.params.file), function(err) {
         if(err) {
@@ -472,7 +465,6 @@
       // TODO only return the files for requests from the origin
       // res.status(403).end();
     }
->>>>>>> 6fcc649e
 });
 
 app.use(express.static('static'));
