--- conflicted
+++ resolved
@@ -30,7 +30,6 @@
 )
 
 from typing import Optional, Mapping, Dict, Any, cast, TYPE_CHECKING
-from detoxify import Detoxify
 
 try:
     from detoxify import Detoxify
@@ -296,29 +295,19 @@
             questions_and_answers = data["feedback"]["data"]
             for question_obj in questions_and_answers:
                 new_feedback_text = question_obj["text"]
-<<<<<<< HEAD
-                new_feedback_toxicity = Detoxify("original").predict(new_feedback_text)[
-                    "toxicity"
-                ]
-=======
                 new_feedback_toxicity = (
                     Detoxify("original").predict(new_feedback_text)["toxicity"]
                     if DETOXIFY_INSTALLED == True
                     else None
                 )
->>>>>>> 4c284b9f
                 feedback_to_add = {
                     "id": str(uuid4()),
                     "question": question_obj["question"],
                     "text": new_feedback_text,
                     "reviewed": False,
-<<<<<<< HEAD
-                    "toxicity": str(new_feedback_toxicity),
-=======
                     "toxicity": None
                     if new_feedback_toxicity is None
                     else str(new_feedback_toxicity),
->>>>>>> 4c284b9f
                 }
                 if self.state.metadata.feedback is None:
                     self.state.update_metadata(
