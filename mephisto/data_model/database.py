--- conflicted
+++ resolved
@@ -8,25 +8,14 @@
 import os
 import sqlite3
 
-<<<<<<< HEAD
-from abc import ABC, abstractmethod
-from typing import Mapping, Optional, Any
-from mephisto.data_model.project import Project
-from mephisto.data_model.task import Task, TaskRun
-=======
 from abc import ABC, abstractmethod, abstractstaticmethod
 from typing import Mapping, Optional, Any, List
 from mephisto.data_model.agent import Agent
->>>>>>> 3df2e56f
 from mephisto.data_model.assignment import Assignment, Unit
 from mephisto.data_model.project import Project
 from mephisto.data_model.requester import Requester
-<<<<<<< HEAD
-from mephisto.data_model.agent import Agent
-=======
 from mephisto.data_model.task import Task, TaskRun
 from mephisto.data_model.worker import Worker
->>>>>>> 3df2e56f
 
 # TODO investigate rate limiting against the db by caching locally where appropriate across the data model?
 # TODO investigate cursors for DB queries as the project scales
