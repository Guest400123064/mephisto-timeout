"""
Script that allows for tips to be approved or rejected.
Tips are collected by retrieving all units and then getting the agent of each unit.
The agent state has the tip data.

Approving a tip sets the accept property of the tip to be True.
This prevents it from appearing again when running this script.

Rejecting a tip deletes the tip from the tips list in the AgentState metadata.
"""
try:
    from rich import print
except ImportError:
    print(
        "\nYou need to have rich installed to use this script. For example: pip install rich\n"
    )
    exit(1)

from typing import List
from mephisto.abstractions.databases.local_database import LocalMephistoDB
from mephisto.data_model.agent import Agent
from mephisto.data_model.unit import Unit
from mephisto.data_model.worker import Worker
from mephisto.tools.data_browser import DataBrowser as MephistoDataBrowser
from rich.markdown import Markdown
from rich import box
from rich.prompt import Prompt
from rich.prompt import Confirm, FloatPrompt
from rich.table import Table
from mephisto.utils.rich import console


def get_index_of_value(lst: List[str], property: str) -> int:
    for i in range(len(lst)):
        if lst[i] == property:
            return i
    return 0


<<<<<<< HEAD
def is_number(s) -> bool:
    """Validates the input to make sure that it is a number"""
    if s == "NaN":
        return False
    try:
        float(s)
        return True
    except ValueError:
        return False


def remove_tip_from_metadata(tips, tips_copy, i, unit) -> None:
=======
def remove_tip_from_metadata(tips, tips_copy, i, unit):
>>>>>>> 41d702b7
    """Removes a tip from metadata"""
    tips_id = [tip_obj["id"] for tip_obj in tips_copy]
    index_to_remove = get_index_of_value(tips_id, tips[i]["id"])
    assigned_agent: Agent = unit.get_assigned_agent()

    if assigned_agent is not None:
        tips_copy.pop(index_to_remove)
        assigned_agent.state.update_metadata(
            property_name="tips", property_value=tips_copy
        )
    else:
        print("[red]An assigned agent was not able to be found for this tip[/red]")
        quit()


def accept_tip(tips: List, tips_copy: List, i: int, unit: Unit) -> None:
    """Accepts a tip in metadata"""
    tips_id = [tip_obj["id"] for tip_obj in tips_copy]
    # gets the index of the tip in the tip_copy list
    index_to_update = get_index_of_value(tips_id, tips[i]["id"])
    assigned_agent = unit.get_assigned_agent()

    if assigned_agent is not None:
        tips_copy[index_to_update]["accepted"] = True
        assigned_agent.state.update_metadata(
            property_name="tips", property_value=tips_copy
        )


def main():
    db = LocalMephistoDB()
    mephisto_data_browser = MephistoDataBrowser(db)
    task_names = mephisto_data_browser.get_task_name_list()
<<<<<<< HEAD
    acceptable_responses = set(
        ["a", "accept", "ACCEPT", "Accept", "r", "reject", "REJECT", "Reject"]
    )
    accept_response = set(["a", "accept", "ACCEPT", "Accept"])
    reject_response = set(["r", "reject", "REJECT", "Reject"])
    yes_no_responses = set(["yes", "y", "YES", "Yes", "no", "n", "NO", "No"])
    yes_response = set(["yes", "y", "YES", "Yes"])
    no_response = set(["no", "n", "NO", "No"])

    print("\nTask Names:")
=======
    task_names_text = """# Tips Review \n ## Task Names:"""
>>>>>>> 41d702b7
    for task_name in task_names:
        task_names_text += "\n* " + task_name

    task_names_markdown = Markdown(task_names_text)
    console.print(task_names_markdown)
    print("")
    task_name = Prompt.ask(
        "\nEnter the name of the task that you want to review the tips of",
        choices=task_names,
        show_choices=False,
    ).strip()
    print("")
    units = mephisto_data_browser.get_all_units_for_task_name(task_name)
    if len(units) == 0:
        print("[red]No units were received[/red]")
        quit()
    for unit in units:
        if unit.agent_id is not None:
            unit_data = mephisto_data_browser.get_data_from_unit(unit)
            tips = unit_data["tips"]

            if tips is not None and len(tips) > 0:
                tips_copy = tips.copy()
                for i in range(len(tips)):
                    if tips[i]["accepted"] == False:
                        current_tip_table = Table(
                            "Property",
                            "Value",
                            title="Tip {current_tip} of {total_number_of_tips}".format(
                                current_tip=i + 1, total_number_of_tips=len(tips)
                            ),
                            box=box.ROUNDED,
                            expand=True,
                            show_lines=True,
                        )
                        current_tip_table.add_row("Tip Id", tips[i]["id"])
                        current_tip_table.add_row("Tip Header", tips[i]["header"])
                        current_tip_table.add_row("Tip Text", tips[i]["text"])
                        console.print(current_tip_table)

                        tip_response = Prompt.ask(
                            "\nDo you want to (a)ccept, (r)eject, or (s)kip this tip? (Default: s)",
                            choices=["a", "r", "s"],
                            default="s",
                            show_default=False,
                        ).strip()

                        print("")
<<<<<<< HEAD
                        while tip_response not in acceptable_responses:
                            print("That response is not valid\n")
                            tip_response = input(
                                "Do you want to accept or reject this tip? accept(a)/reject(r): \n"
                            )
                            print("")
                        if tip_response in accept_response:
=======
                        if tip_response == "a":
>>>>>>> 41d702b7
                            # persists the tip in the db as it is accepted
                            accept_tip(tips, tips_copy, i, unit)
                            print("[green]Tip Accepted[/green]")
                            # given the option to pay a bonus to the worker who wrote the tip
                            bonus = FloatPrompt.ask(
                                "\nHow much would you like to bonus the tip submitter? (Default: 0.0)",
                                show_default=False,
                                default=0.0,
                            )
<<<<<<< HEAD
                            while is_bonus not in yes_no_responses:
                                print("That response is not valid\n")
                                is_bonus = input(
                                    "Do you want to pay a bonus to this worker for their tip? yes(y)/no(n): \n"
                                )
                                print("")
                            if is_bonus in yes_response:
                                bonus_amount = input(
                                    "How much money do you want to give: "
                                )
                                while is_number(bonus_amount) is False:
                                    print("That is not a number\n")
                                    bonus_amount = input(
                                        "How much money do you want to give: "
                                    )
                                    print("")

                                reason = input("What is your reason for the bonus: ")
=======
                            if bonus > 0:
                                reason = Prompt.ask(
                                    "\nWhat reason would you like to give the worker for this tip? NOTE: This will be shared with the worker.(Default: Thank you for submitting a tip!)",
                                    default="Thank you for submitting a tip!",
                                    show_default=False,
                                )
>>>>>>> 41d702b7
                                worker_id = float(unit_data["worker_id"])
                                worker = Worker.get(db, worker_id)
                                if worker is not None:
                                    bonus_successfully_paid = worker.bonus_worker(
                                        bonus, reason, unit
                                    )
                                    if bonus_successfully_paid:
                                        print(
                                            "\n[green]Bonus Successfully Paid![/green]\n"
                                        )
                                    else:
                                        print(
                                            "\n[red]There was an error when paying out your bonus[/red]\n"
                                        )
<<<<<<< HEAD
                            elif is_bonus in no_response:
                                print("No bonus paid\n")

                        elif tip_response in reject_response:
=======

                        elif tip_response == "r":
>>>>>>> 41d702b7
                            remove_tip_from_metadata(tips, tips_copy, i, unit)
                            print("Tip Rejected\n")
                        elif tip_response == "s":
                            print("Tip Skipped\n")

    print("There are no more tips to review\n")


if __name__ == "__main__":
    main()<|MERGE_RESOLUTION|>--- conflicted
+++ resolved
@@ -37,22 +37,7 @@
     return 0
 
 
-<<<<<<< HEAD
-def is_number(s) -> bool:
-    """Validates the input to make sure that it is a number"""
-    if s == "NaN":
-        return False
-    try:
-        float(s)
-        return True
-    except ValueError:
-        return False
-
-
-def remove_tip_from_metadata(tips, tips_copy, i, unit) -> None:
-=======
 def remove_tip_from_metadata(tips, tips_copy, i, unit):
->>>>>>> 41d702b7
     """Removes a tip from metadata"""
     tips_id = [tip_obj["id"] for tip_obj in tips_copy]
     index_to_remove = get_index_of_value(tips_id, tips[i]["id"])
@@ -86,20 +71,7 @@
     db = LocalMephistoDB()
     mephisto_data_browser = MephistoDataBrowser(db)
     task_names = mephisto_data_browser.get_task_name_list()
-<<<<<<< HEAD
-    acceptable_responses = set(
-        ["a", "accept", "ACCEPT", "Accept", "r", "reject", "REJECT", "Reject"]
-    )
-    accept_response = set(["a", "accept", "ACCEPT", "Accept"])
-    reject_response = set(["r", "reject", "REJECT", "Reject"])
-    yes_no_responses = set(["yes", "y", "YES", "Yes", "no", "n", "NO", "No"])
-    yes_response = set(["yes", "y", "YES", "Yes"])
-    no_response = set(["no", "n", "NO", "No"])
-
-    print("\nTask Names:")
-=======
     task_names_text = """# Tips Review \n ## Task Names:"""
->>>>>>> 41d702b7
     for task_name in task_names:
         task_names_text += "\n* " + task_name
 
@@ -148,17 +120,7 @@
                         ).strip()
 
                         print("")
-<<<<<<< HEAD
-                        while tip_response not in acceptable_responses:
-                            print("That response is not valid\n")
-                            tip_response = input(
-                                "Do you want to accept or reject this tip? accept(a)/reject(r): \n"
-                            )
-                            print("")
-                        if tip_response in accept_response:
-=======
                         if tip_response == "a":
->>>>>>> 41d702b7
                             # persists the tip in the db as it is accepted
                             accept_tip(tips, tips_copy, i, unit)
                             print("[green]Tip Accepted[/green]")
@@ -168,33 +130,12 @@
                                 show_default=False,
                                 default=0.0,
                             )
-<<<<<<< HEAD
-                            while is_bonus not in yes_no_responses:
-                                print("That response is not valid\n")
-                                is_bonus = input(
-                                    "Do you want to pay a bonus to this worker for their tip? yes(y)/no(n): \n"
-                                )
-                                print("")
-                            if is_bonus in yes_response:
-                                bonus_amount = input(
-                                    "How much money do you want to give: "
-                                )
-                                while is_number(bonus_amount) is False:
-                                    print("That is not a number\n")
-                                    bonus_amount = input(
-                                        "How much money do you want to give: "
-                                    )
-                                    print("")
-
-                                reason = input("What is your reason for the bonus: ")
-=======
                             if bonus > 0:
                                 reason = Prompt.ask(
                                     "\nWhat reason would you like to give the worker for this tip? NOTE: This will be shared with the worker.(Default: Thank you for submitting a tip!)",
                                     default="Thank you for submitting a tip!",
                                     show_default=False,
                                 )
->>>>>>> 41d702b7
                                 worker_id = float(unit_data["worker_id"])
                                 worker = Worker.get(db, worker_id)
                                 if worker is not None:
@@ -209,15 +150,8 @@
                                         print(
                                             "\n[red]There was an error when paying out your bonus[/red]\n"
                                         )
-<<<<<<< HEAD
-                            elif is_bonus in no_response:
-                                print("No bonus paid\n")
-
-                        elif tip_response in reject_response:
-=======
 
                         elif tip_response == "r":
->>>>>>> 41d702b7
                             remove_tip_from_metadata(tips, tips_copy, i, unit)
                             print("Tip Rejected\n")
                         elif tip_response == "s":
