--- conflicted
+++ resolved
@@ -48,9 +48,8 @@
     for unit in units:
         if unit.agent_id is not None:
             unit_data = mephisto_data_browser.get_data_from_unit(unit)
-<<<<<<< HEAD
-            metadata = unit_data["data"]["metadata"]
-            tips = metadata["tips"]
+
+            tips = unit_data["tips"]
             accepted_tips = list(filter(lambda tip: tip["accepted"] == True, tips))
             accepted_tips_copy = accepted_tips.copy()
 
@@ -81,36 +80,6 @@
                 elif removal_response == "n":
                     print("Did not remove tip\n")
     print("There are no more tips to look at\n")
-=======
-            tips = unit_data["tips"]
-
-            if tips is not None:
-                accepted_tips = list(filter(lambda tip: tip["accepted"] == True, tips))
-                accepted_tips_copy = accepted_tips.copy()
-                acceptable_removal_responses = set(["yes", "y", "no", "n"])
-                for i in range(len(accepted_tips)):
-                    print("Tip Id: " + accepted_tips[i]["id"])
-                    print("Tip Header: " + accepted_tips[i]["header"])
-                    print("Tip Text: " + accepted_tips[i]["text"])
-                    removal_response = input(
-                        "\nDo you want to remove this tip? yes(y)/no(n): \n"
-                    )
-                    print("")
-                    while removal_response not in acceptable_removal_responses:
-                        print("That response is not valid\n")
-                        removal_response = input(
-                            "\nDo you want to remove this tip? yes(y)/no(n): \n"
-                        )
-                        print("")
-                    if removal_response == "y" or removal_response == "yes":
-                        remove_tip_from_metadata(
-                            accepted_tips, accepted_tips_copy, i, unit
-                        )
-                        print("Removed tip\n")
-                    elif removal_response == "n" or removal_response == "no":
-                        print("Did not remove tip\n")
-    print("There are no more tips to look at!\n")
->>>>>>> 783529d2
 
 
 if __name__ == "__main__":
