<<<<<<< HEAD
"""
Script that allows for accepted tips to be removed.
Accepted tips are collected by retrieving all units and then getting the agent of each unit.
The tips for each agent state is filtered to only collect accepted tips.

For each accepted tip you have the option to remove the tip from the agent state.
"""

try:
    from rich import print
except ImportError:
    print(
        "\nYou need to have rich installed to use this script. For example: pip install rich\n"
    )
    exit(1)

=======
from genericpath import exists
from typing import Any, Dict, List
import csv
>>>>>>> 20f87e12
from mephisto.abstractions.databases.local_database import LocalMephistoDB
from mephisto.data_model.task_run import TaskRun
from mephisto.scripts.local_db.review_tips_for_task import (
    remove_tip_from_metadata,
)
from mephisto.tools.data_browser import DataBrowser as MephistoDataBrowser
from mephisto.utils.rich import console
from rich.prompt import Prompt
from rich.markdown import Markdown
from rich.table import Table, Column
from rich import box


def remove_tip_from_tips_file(
    tips: List[Dict[str, Any]],
    i: int,
    task_run: TaskRun,
):
    tip_id = tips[i]["id"]
    blueprint_task_run_args = task_run.args["blueprint"]
    if "tips_location" in blueprint_task_run_args:
        tips_location = blueprint_task_run_args["tips_location"]
        does_file_exist = exists(tips_location)
        if does_file_exist == False:
            print("You do not have a tips.csv file in your task's output directory")
            quit()

        lines_to_write = []
        with open(tips_location) as read_tips_file:
            reader = csv.reader(read_tips_file)
            for row in reader:
                print(row)
                if row[0] != tip_id:
                    lines_to_write.append(row)

        with open(tips_location, "w") as write_tips_file:
            writer = csv.writer(write_tips_file)
            writer.writerows(lines_to_write)


def main():
    db = LocalMephistoDB()
    mephisto_data_browser = MephistoDataBrowser(db)
    task_names = mephisto_data_browser.get_task_name_list()
    task_names_text = """# Tips Removal\n ## Task Names:"""
    for task_name in task_names:
        task_names_text += "\n* " + task_name

    task_names_markdown = Markdown(task_names_text)
    console.print(task_names_markdown)
    print("")
    task_name = Prompt.ask(
        "\nEnter the name of the task that you want to review the tips of",
        choices=task_names,
        show_choices=False,
    ).strip()

    units = mephisto_data_browser.get_all_units_for_task_name(task_name)
    if len(units) == 0:
        print("[red]No units were received[/red]")
        quit()
    for unit in units:
        if unit.agent_id is not None:
            unit_data = mephisto_data_browser.get_data_from_unit(unit)
<<<<<<< HEAD

=======
>>>>>>> 20f87e12
            tips = unit_data["tips"]
            if tips is not None:
                accepted_tips = list(filter(lambda tip: tip["accepted"] == True, tips))
                accepted_tips_copy = accepted_tips.copy()

                for i in range(len(accepted_tips)):
                    current_tip_table = Table(
                        "Property",
                        Column("Value"),
                        title="Tip {current_tip} of {total_number_of_tips}".format(
                            current_tip=i + 1, total_number_of_tips=len(accepted_tips)
                        ),
                        box=box.ROUNDED,
                        expand=True,
                        show_lines=True,
                    )
                    current_tip_table.add_row("Tip Id", accepted_tips[i]["id"])
                    current_tip_table.add_row("Tip Header", accepted_tips[i]["header"])
                    current_tip_table.add_row("Tip Text", accepted_tips[i]["text"])
                    console.print(current_tip_table)

                    removal_response = Prompt.ask(
                        "\nDo you want to remove this tip? (Default: n)",
                        choices=["y", "n"],
                        default="n",
                        show_default=False,
                    ).strip()
                    print("")
<<<<<<< HEAD

                    if removal_response == "y":
=======
                    while removal_response not in acceptable_removal_responses:
                        print("That response is not valid\n")
                        removal_response = input(
                            "\nDo you want to remove this tip? yes(y)/no(n): \n"
                        )
                        print("")
                    if removal_response == "y" or removal_response == "yes":
                        remove_tip_from_tips_file(
                            accepted_tips_copy, i, unit.get_task_run()
                        )
>>>>>>> 20f87e12
                        remove_tip_from_metadata(
                            accepted_tips, accepted_tips_copy, i, unit
                        )
                        print("Removed tip\n")
                    elif removal_response == "n":
                        print("Did not remove tip\n")
    print("There are no more tips to look at\n")


if __name__ == "__main__":
    main()<|MERGE_RESOLUTION|>--- conflicted
+++ resolved
@@ -1,4 +1,3 @@
-<<<<<<< HEAD
 """
 Script that allows for accepted tips to be removed.
 Accepted tips are collected by retrieving all units and then getting the agent of each unit.
@@ -15,11 +14,9 @@
     )
     exit(1)
 
-=======
 from genericpath import exists
 from typing import Any, Dict, List
 import csv
->>>>>>> 20f87e12
 from mephisto.abstractions.databases.local_database import LocalMephistoDB
 from mephisto.data_model.task_run import TaskRun
 from mephisto.scripts.local_db.review_tips_for_task import (
@@ -51,7 +48,6 @@
         with open(tips_location) as read_tips_file:
             reader = csv.reader(read_tips_file)
             for row in reader:
-                print(row)
                 if row[0] != tip_id:
                     lines_to_write.append(row)
 
@@ -84,10 +80,6 @@
     for unit in units:
         if unit.agent_id is not None:
             unit_data = mephisto_data_browser.get_data_from_unit(unit)
-<<<<<<< HEAD
-
-=======
->>>>>>> 20f87e12
             tips = unit_data["tips"]
             if tips is not None:
                 accepted_tips = list(filter(lambda tip: tip["accepted"] == True, tips))
@@ -116,21 +108,11 @@
                         show_default=False,
                     ).strip()
                     print("")
-<<<<<<< HEAD
 
                     if removal_response == "y":
-=======
-                    while removal_response not in acceptable_removal_responses:
-                        print("That response is not valid\n")
-                        removal_response = input(
-                            "\nDo you want to remove this tip? yes(y)/no(n): \n"
-                        )
-                        print("")
-                    if removal_response == "y" or removal_response == "yes":
                         remove_tip_from_tips_file(
                             accepted_tips_copy, i, unit.get_task_run()
                         )
->>>>>>> 20f87e12
                         remove_tip_from_metadata(
                             accepted_tips, accepted_tips_copy, i, unit
                         )
