--- conflicted
+++ resolved
@@ -217,14 +217,6 @@
             return val
 
 
-<<<<<<< HEAD
-# TODO(#101) find_x queries are pretty slow right now, as we query the same table once to get
-# all of the rows, but only select the ids, then we later construct them individually,
-# making a second set of requests.
-# It would be better to expose an init param for DB Objects that takes in the full row
-# and inits with that if provided, and queries the database if not.
-=======
->>>>>>> bf0517e1
 class LocalMephistoDB(MephistoDB):
     """
     Local database for core Mephisto data storage, the LocalMephistoDatabase handles
@@ -242,11 +234,6 @@
         """Returns a singular database connection to be shared amongst all
         calls for a given thread.
         """
-<<<<<<< HEAD
-        # TODO(#101) is there a problem with having just one db connection?
-        # Will this cause bugs with failed commits?
-=======
->>>>>>> bf0517e1
         curr_thread = threading.get_ident()
         if curr_thread not in self.conn or self.conn[curr_thread] is None:
             try:
@@ -1317,10 +1304,6 @@
                 for r in rows
             ]
 
-<<<<<<< HEAD
-    # TODO(#101) these should not be optional
-=======
->>>>>>> bf0517e1
     def get_granted_qualification(
         self, qualification_id: str, worker_id: str
     ) -> Mapping[str, Any]:
