--- conflicted
+++ resolved
@@ -148,7 +148,6 @@
   display: none;
 }
 
-<<<<<<< HEAD
 .mephisto-worker-experience-tips__green-box,
 .mephisto-worker-experience-tips__red-box {
   padding: 1rem;
@@ -185,8 +184,7 @@
   100% {
     transform: rotate(360deg);
   }
-=======
+}
 .mephisto-worker-experience-tips__button-no-margin {
   margin: 0;
->>>>>>> 462620e3
 }