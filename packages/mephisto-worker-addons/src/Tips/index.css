/* Headless Classes */

.headless-mephisto-worker-addons-tips__container {
  background-color: rgb(245, 245, 245);
  box-shadow: 10px 10px 33px -8px rgba(0, 0, 0, 0.36);
  -webkit-box-shadow: 10px 10px 33px -8px rgba(0, 0, 0, 0.36);
  -moz-box-shadow: 10px 10px 33px -8px rgba(0, 0, 0, 0.36);
}
.headless-mephisto-worker-addons-tips__no-submissions {
  margin: 0 0 0 0.75rem !important;
  color: #565656;
  font-style: italic;
}

.headless-mephisto-worker-addons-tips__padding_container {
  padding: 0.65rem 1rem;
  overflow-y: auto;
}

.headless-mephisto-worker-addons-tips__task-header-container {
  display: flex;
  align-items: center;
  justify-content: space-between;
}

.headless-mephisto-worker-addons-tips__close-icon-container {
  background: none;
  border: 0;
  padding: 0;
  cursor: pointer;
}

.headless-mephisto-worker-addons-tips__list {
  padding: 0.5rem;
  margin-bottom: 1.5rem;
  list-style-type: disc;
  overflow: auto;
  border: 2px solid black;
}

.headless-mephisto-worker-addons-tips__tip {
  margin: 0 0 1.35rem 1rem;
}

.headless-mephisto-worker-addons-tips__header2 {
  margin-bottom: 0.5rem;
}
.headless-mephisto-worker-addons-tips__tip:last-child {
  margin-bottom: 0;
}

.headless-mephisto-worker-addons-tips__button {
  margin: 0.75rem 0;
  display: flex;
  align-items: center;
}
.headless-mephisto-worker-addons-tips__button:disabled {
  cursor: not-allowed !important;
}
.headless-mephisto-worker-addons-tips__label {
  display: block;
  cursor: pointer;
  width: fit-content;
}

#headless-mephisto-worker-addons-tips__header-input {
  width: 100%;
}
#headless-mephisto-worker-addons-tips__text-input {
  width: 100%;
  max-width: 100%;
}

/* Non-Headless Classes */
.mephisto-worker-addons-tips__input-error {
  box-shadow: 0 0 0 0.25rem rgba(241, 91, 91, 0.65) !important;
  transition: background-color 200ms, box-shadow 200ms;
}

.mephisto-worker-addons-tips__list {
  margin-bottom: 1.5rem;
  overflow: auto;
  border: 4px solid #dbdbdb;
  border-radius: 0.5rem;
  padding: 1rem 1rem 1rem 0;
  list-style-type: disc;
}
.mephisto-worker-addons-tips__header1 {
  font-weight: bold;
  font-size: 1.4em;
  margin: 0.75rem 0;
  color: rgb(70, 70, 70);
}

.mephisto-worker-addons-tips__header2 {
  font-weight: bold;
  font-size: 1.125em;
  margin-bottom: 0.5rem;
  color: rgb(70, 70, 70);
}

.mephisto-worker-addons-tips__tip {
  margin: 0 0 1.35rem 1.75rem;
}
.mephisto-worker-addons-tips__tip:last-child {
  margin-bottom: 0;
}

.mephisto-worker-addons-tips__button,
.mephisto-worker-addons-tips__button:hover,
.mephisto-worker-addons-tips__button:active,
.mephisto-worker-addons-tips__button:focus {
  transition: background-color 200ms, box-shadow 200ms;
}
.mephisto-worker-addons-tips__button {
  margin: 0.75rem 0;
  padding: 0.65rem 0.75rem;
  border-radius: 0.5rem;
  cursor: pointer;
  border: 0;
  background-color: rgb(236, 236, 236);
  font-size: 0.9em;
  outline: none;
  display: flex;
  align-items: center;
  height: 2.4rem;
  white-space: nowrap;
}

.mephisto-worker-addons-tips__task-header-container {
  display: flex;
  align-items: center;
  justify-content: space-between;
  margin-bottom: 1rem;
}

.mephisto-worker-addons-tips__close-icon-container {
  background: none;
  border: 0;
  padding: 0;
  transform: translate(0.5rem, -0.5rem) scale(1);
  transition: transform 150ms ease-in-out;
  cursor: pointer;
}

.mephisto-worker-addons-tips__close-icon-container:hover {
  transform: translate(0.5rem, -0.5rem) scale(1.1);
  transition: transform 150ms ease-in-out;
}
.mephisto-worker-addons-tips__close-icon-container:active {
  transform: translate(0.5rem, -0.5rem) scale(0.9);
  transition: transform 150ms ease-in-out;
}

.mephisto-worker-addons-tips__button:disabled {
  cursor: not-allowed !important;
}

.mephisto-worker-addons-tips__button:hover {
  background-color: rgb(230, 230, 230);
  box-shadow: 0 0 0 0.1rem rgba(209, 209, 209, 0.5);
}

.mephisto-worker-addons-tips__button:focus {
  box-shadow: 0 0 0 0.2rem rgba(0, 123, 255, 0.4);
}

.mephisto-worker-addons-tips__label {
  display: block;
  margin: 0.75rem 0;
  cursor: pointer;
  width: fit-content;
}

.mephisto-worker-addons-tips__text {
  white-space: pre-wrap;
  font-size: 1em;
}

#mephisto-worker-addons-tips__header-input,
#mephisto-worker-addons-tips__text-input {
  background-color: rgb(240, 240, 240);
  max-width: 100%;
  height: 2.25rem;
  box-shadow: 0 0 0 0.15rem rgba(193, 193, 193, 0.5);
  border: 0;
  border-radius: 0.35rem;
  width: 100%;
  padding: 0.5rem;
  transition: background-color 200ms, box-shadow 200ms;
  outline: none;
  font-family: inherit;
  font-size: 0.9em;
  box-sizing: border-box;
  white-space: pre-wrap;
  line-height: 1.5;
}

#mephisto-worker-addons-tips__header-input:hover,
#mephisto-worker-addons-tips__text-input:hover {
  background-color: rgb(245, 245, 245);
  box-shadow: 0 0 0 0.2rem rgba(209, 209, 209, 0.5);
  transition: background-color 200ms, box-shadow 200ms;
}

#mephisto-worker-addons-tips__header-input:focus,
#mephisto-worker-addons-tips__text-input:focus {
  background-color: rgb(255, 255, 255);
  transition: background-color 200ms, box-shadow 200ms;
  box-shadow: 0 0 0 0.25rem rgba(0, 123, 255, 0.5);
}
.mephisto-worker-addons-tips__no-submissions {
  margin: 0 0 0 0.75rem !important;
  color: #565656;
  font-style: italic;
}

.mephisto-worker-addons-tips__container {
  font-family: -apple-system, BlinkMacSystemFont, "Segoe UI", Roboto, Oxygen,
    Ubuntu, Cantarell, "Open Sans", "Helvetica Neue", sans-serif;
  background-color: rgb(245, 245, 245);
  box-shadow: 10px 10px 33px -8px rgba(0, 0, 0, 0.36);
  -webkit-box-shadow: 10px 10px 33px -8px rgba(0, 0, 0, 0.36);
  -moz-box-shadow: 10px 10px 33px -8px rgba(0, 0, 0, 0.36);
  border-radius: 1.25rem;
<<<<<<< HEAD
  z-index: 999;
=======
  line-height: 1.5;
>>>>>>> 2ed447ee
}

.mephisto-worker-addons-tips__padding_container {
  padding: 1rem 1.5rem;
  overflow-y: auto;
}

/* Common Classes */
.mephisto-worker-addons-tips__showing {
  display: block;
}
.mephisto-worker-addons-tips__hiding {
  display: none;
}

.mephisto-worker-addons-tips__green-box,
.mephisto-worker-addons-tips__red-box {
  padding: 1rem;
  width: 100%;
  border-radius: 0.5rem;
  margin-top: 1rem;
  box-sizing: border-box;
}

.mephisto-worker-addons-tips__green-box {
  background-color: #d1e7dd;
  color: #315243;
}

.mephisto-worker-addons-tips__red-box {
  background-color: #f8d7da;
  color: #5c3c3f;
}

.mephisto-worker-addons-tips__loader {
  width: 21px;
  height: 21px;
  border: 3px solid rgb(83, 83, 83);
  border-bottom-color: transparent;
  border-radius: 50%;
  display: inline-block;
  box-sizing: border-box;
  animation: mephisto-worker-addons-tips__rotation 1s linear infinite;
}

@keyframes mephisto-worker-addons-tips__rotation {
  0% {
    transform: rotate(0deg);
  }
  100% {
    transform: rotate(360deg);
  }
}
.mephisto-worker-addons-tips__no-margin {
  margin: 0;
}<|MERGE_RESOLUTION|>--- conflicted
+++ resolved
@@ -5,16 +5,14 @@
   box-shadow: 10px 10px 33px -8px rgba(0, 0, 0, 0.36);
   -webkit-box-shadow: 10px 10px 33px -8px rgba(0, 0, 0, 0.36);
   -moz-box-shadow: 10px 10px 33px -8px rgba(0, 0, 0, 0.36);
+  padding: 0.65rem 1rem;
+  overflow-y: auto;
+  position: absolute;
 }
 .headless-mephisto-worker-addons-tips__no-submissions {
   margin: 0 0 0 0.75rem !important;
   color: #565656;
   font-style: italic;
-}
-
-.headless-mephisto-worker-addons-tips__padding_container {
-  padding: 0.65rem 1rem;
-  overflow-y: auto;
 }
 
 .headless-mephisto-worker-addons-tips__task-header-container {
@@ -82,7 +80,7 @@
   overflow: auto;
   border: 4px solid #dbdbdb;
   border-radius: 0.5rem;
-  padding: 1rem 1rem 1rem 0;
+  padding: 0 1rem 0 0;
   list-style-type: disc;
 }
 .mephisto-worker-addons-tips__header1 {
@@ -181,7 +179,9 @@
 #mephisto-worker-addons-tips__text-input {
   background-color: rgb(240, 240, 240);
   max-width: 100%;
-  height: 2.25rem;
+  min-height: 2.4rem;
+  height: 2.4rem;
+  max-height: 12rem;
   box-shadow: 0 0 0 0.15rem rgba(193, 193, 193, 0.5);
   border: 0;
   border-radius: 0.35rem;
@@ -223,16 +223,10 @@
   -webkit-box-shadow: 10px 10px 33px -8px rgba(0, 0, 0, 0.36);
   -moz-box-shadow: 10px 10px 33px -8px rgba(0, 0, 0, 0.36);
   border-radius: 1.25rem;
-<<<<<<< HEAD
   z-index: 999;
-=======
   line-height: 1.5;
->>>>>>> 2ed447ee
-}
-
-.mephisto-worker-addons-tips__padding_container {
+  overflow-y: auto;
   padding: 1rem 1.5rem;
-  overflow-y: auto;
 }
 
 /* Common Classes */
