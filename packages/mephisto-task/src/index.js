--- conflicted
+++ resolved
@@ -38,13 +38,9 @@
     isPreview: isPreview,
     previewHtml: null,
     blockedReason: null,
-<<<<<<< HEAD
-    taskData: null,
+    initialTaskData: null,
     isOnboarding: null,
-=======
-    initialTaskData: null,
     loaded: false,
->>>>>>> 6665f210
   };
 
   const [state, setState] = React.useReducer(reducerFn, initialState);
@@ -73,16 +69,8 @@
   }
   function afterAgentRegistration(workerId, dataPacket) {
     const agentId = dataPacket.data.agent_id;
-<<<<<<< HEAD
     const isOnboarding = agentId.startsWith("onboarding");
     setState({ agentId: agentId, isOnboarding: isOnboarding });
-=======
-
-    setState({ agentId: agentId });
-    if (agentId === "onboarding") {
-      // TODO handle the onboarding case
-    }
->>>>>>> 6665f210
     if (agentId === null) {
       setState({ blockedReason: "null_agent_id" });
     } else if (isOnboarding) {
